# -*- coding: utf-8 -*-
"""
Define the class to draw line of sight substructure for a lens according to
https://arxiv.org/pdf/1909.02573.pdf

This module contains the functions needed to turn the parameters of the
los halo distribution into masses, concentrations, and positions.
"""
from .los_base import LOSBase
import numba
import numpy as np
from colossus.lss import peaks, bias
from ..Utils import power_law, cosmology_utils
<<<<<<< HEAD
from . import nfw_functions
=======
import functools
from . import nfw_functions, dg19_utils
>>>>>>> d6535b5e
import lenstronomy.Util.util as util
from lenstronomy.LensModel.Profiles.nfw import NFW
from scipy.signal import fftconvolve


class LOSDG19(LOSBase):
	"""Class for rendering the line of sight structure according to DG19.

	Args:
		los_parameters (dict): A dictionary containing the type of
			los distribution and the value for each of its parameters.
		main_deflector_parameters (dict): A dictionary containing the type of
			main deflector and the value for each of its parameters.
		source_parameters (dict): A dictionary containing the type of the
			source and the value for each of its parameters.
		cosmology_parameters (str,dict, or colossus.cosmology.Cosmology):
			Either a name of colossus cosmology, a dict with 'cosmology name':
			name of colossus cosmology, an instance of colussus cosmology, or a
			dict with H0 and Om0 ( other parameters will be set to defaults).

	Notes:

	Required Parameters

	- delta_los - mass function normalization
	- m_min - minimum rendered mass in units of M_sun
	- m_max - maximum rendered mass in units of M_sun
	- z_min - minimum redshift at which to render los halos
	- dz - redshift bin width
	- cone_angle - cone opening angle for rendering los halos
	- c_0 - concentration normalization
	- conc_zeta - concentration redshift power law slope
	- conc_beta - concentration peak height power law slope
	- conc_m_ref - concentration peak height pivot mass
	- dex_scatter - scatter in concentration in units of dex
	- alpha_dz_factor- deflection angle correction redshift bin width
	"""
	# Define the parameters we expect to find for the DG_19 model
	required_parameters = ('m_min','m_max','z_min','dz','cone_angle',
		'r_max','r_min','c_0','conc_zeta','conc_beta','conc_m_ref',
		'dex_scatter','delta_los','alpha_dz_factor')

	def __init__(self,los_parameters,main_deflector_parameters,
		source_parameters,cosmology_parameters):

		# Initialize the super class
		super().__init__(los_parameters,main_deflector_parameters,
			source_parameters,cosmology_parameters)

	@staticmethod
	@numba.njit
	def nu_f_nu(nu):
		"""Calculates nu f(nu) for the Sheth Tormen 2001 model.

		Args:
			nu (np.array): An array of nu values to at which to
				calculate nu_f_nu

		Returns:
			(np.array): The value of nu f(nu)

		"""
		# Parameters fit to simulations (A is fixed so that the integral
		# for all nu returns 1).
		A = 0.32218
		q = 0.3
		a = 0.707
		# Calculate the fundamental unit of our equation
		nu_2 = a*np.square(nu)
		# Finally calculate and return nu f(nu)
		nu_f_nu = (2*A*(1+nu_2**(-q))*np.sqrt(nu_2/(2*np.pi))*np.exp(-nu_2/2))
		return nu_f_nu

	def dn_dm(self,m,z):
		"""Returns the mass function at a given mass and redshift.

		Args:
			m (np.array): An array of the mass values at which to calculate
				the mass function in units of M_sun.
			z (np.array): Either one redshift at which to calculate the
				mass function or one redshift for each mass input.

		Returns:
			(np.array): The values of the mass function at each mass in units
			of physical number density in units of 1/(M_sun*kpc^3).

		Notes:
			It is slower to pass in multiple z values that are identical.
			If only a few redshift bins are being considered, run this
			function on each bin with a float redshift.
		"""
		# First we need to do some unit conversaion to the units used by the
		# nu_f_nu function. Note that these are all comoving values we're
		# using because colossus expects them, but nu is dimensionless.
		h = self.cosmo.h
		delta_c = peaks.collapseOverdensity(z=z,corrections=True)
		r = peaks.lagrangianR(m*h)
		sigma = self.cosmo.sigma(r,z)
		nu = delta_c/sigma

		# Calcualte our mass function from its parts
		nfn_eval = self.nu_f_nu(nu)
		d_ln_sigma_d_ln_r = self.cosmo.sigma(r,z,derivative=True)
		# Density is returned in units of M_sun*h^2/kpc^3
		rho_m = self.cosmo.rho_m(z)*h**2

		return -1/3*nfn_eval*rho_m/m**2*d_ln_sigma_d_ln_r

	def power_law_dn_dm(self,z,m_min,m_max,n_dm=100):
		"""Returns the best fit power law parameters for the physical number
		density at a given redshift and mass range.

		Args:
			z (float): The redshift at which to calculate the power law
				parameters.
			m_min (float): The lower bound of the mass M_sun
			m_max (float): The upper bound of the mass M_sun
			n_dm (int): The number of dm samples to consider in the fit.

		Returns:
			(tuple): The power law slope and the norm for the power law in
			units of 1/M_sun/kpc**3
		"""
		m = np.logspace(np.log10(m_min),np.log10(m_max),n_dm)
		lm = np.log(m)
		dn_dm = self.dn_dm(m,z)
		ldn_dm = np.log(dn_dm)

		# The MLE estimate from the slope assuming Gaussian noise on the
		# log quantity
		slope_estimate = 1/n_dm * np.sum(ldn_dm) * np.sum(lm) - np.sum(
			ldn_dm*lm)
		slope_estimate /= -np.sum(lm*lm) + 1/n_dm*np.sum(lm)**2

		# The MLE estimate on the norm
		norm_estimate = np.exp(1/n_dm*np.sum(ldn_dm-slope_estimate*lm))

		return slope_estimate, norm_estimate

	def two_halo_boost(self,z,z_lens,dz,lens_m200,r_max,r_min,n_quads=100):
		"""Calculates the boost from the two halo term of the host halo at
		the given redshift.

		Args:
			z (float): The redshift to calculate the boost at.
			z_len (float): The redshift of the main deflector
			dz (float): The thickness of the redshift slice to consider
			lens_m200 (float): The mass of the host lens in units of
				M_sun with mass definition 200c.
			r_max (float): The maximum radius to calculate the correlation
				function out to.
			r_min (float): The minimum radius to consider the correlation
				funciton to (to avoid overlap with substructure draws).
			n_quads (int): The number of points to use in averaging the
				two halo term of the redshift slice.

		Returns
			(float): The boost at the given redshift.
		"""
		# Get a range of z values we will average over.
		z_range = np.linspace(z,z+dz,n_quads)
		# Only consider the two point function in the regime where it is
		# large and we are outside the virial radius of the host halo.
		z_min = z_range[np.argmin(np.abs(z_range-z_lens))]
		r_cmv_min = np.abs(self.cosmo.comovingDistance(z_min,z_lens))
		if r_cmv_min >= r_max*self.cosmo.h:
			return 1

		r_cmv = np.abs(self.cosmo.comovingDistance(z_range,z_lens))
		# Don't try to calculate inside the virial radius.
		r_cmv = r_cmv[r_cmv>r_min*self.cosmo.h]

		# Get the two halo term in the slice
		xi_halo = self.cosmo.correlationFunction(r_cmv,z_lens)
		xi_halo *= bias.haloBias(lens_m200*self.cosmo.h,z_lens,mdef='200c',
			model='tinker10')
		return 1+np.mean(xi_halo)

	def cone_angle_to_radius(self,z,z_lens,z_source,cone_angle,
		angle_buffer=0.8):
		"""Returns the radius in kpc at the given redshift for the given cone
		angle.

		Args:
			z (float): The redshift at which to calculate the radius
			z_lens (float): The redshift of the main deflector
			z_source (float): The redshift of the source
			dz (float): The thickness of the redshift slice to consider
			cone_angle (float): The opening angle of the cone for the los
				realization in units of arcseconds.
			angle_buffer (float): A buffer for how small the second cone
				gets as it approaches the source. Should be between 0 and
				1 with 1 meaning that the second cone converges to a point
				at the source.

		Retruns:
			(float): The radius in units of physical kpc.
		"""
		# Get the conversion between the angular opening and kpc
		kpc_per_arcsecond = cosmology_utils.kpc_per_arcsecond(z,self.cosmo)
		r_los = kpc_per_arcsecond*cone_angle*0.5
		# If we're past the lens, shrink the light cone proportional to the
		# distance to the source.
		if z > z_lens:
			# Formula picked to match double cone in DG19
			scal_factor = angle_buffer
			scal_factor *= self.cosmo.comovingDistance(z_source)
			scal_factor /= self.cosmo.comovingDistance(z_lens,z_source)
			scal_factor *= self.cosmo.comovingDistance(z_lens,z)
			scal_factor /= self.cosmo.comovingDistance(z)
			r_los *= 1 - scal_factor
		return r_los

	def volume_element(self,z,z_lens,z_source,dz,cone_angle,angle_buffer=0.8):
		"""Returns the physical volume element at the given redshift

		Args:
			z (float): The redshift at which to calculate the volume element
			z_lens (float): The redshift of the main deflector
			z_source (float): The redshift of the source
			dz (float): The thickness of the redshift slice to consider
			cone_angle (float): The opening angle of the cone for the los
				realization in units of arcseconds.

		Retruns:
			(float): The physical volume element in kpc**3

		Notes:
			This depends on parameters like the cone angle, the redshift of
			the source, and the redshift of the lens.
		"""
		r_los = self.cone_angle_to_radius(z+dz/2,z_lens,z_source,cone_angle,
			angle_buffer=angle_buffer)

		# Get the thickness of our cone slice in physical units of kpc
		dz_in_kpc = self.cosmo.comovingDistance(z,z+dz)/self.cosmo.h
		dz_in_kpc /= (1+z)
		# Mpc to kpc
		dz_in_kpc *= 1000

		return dz_in_kpc * np.pi * r_los**2

	def draw_nfw_masses(self,z):
		"""Draws from the Sheth Tormen mass function with an additional
		correction for two point correlation with main lens.

		Args:
			z (float): The redshift at which to draw the masses

		Returns:
			(np.array): An array with the drawn masses in units of M_sun.

		"""
		# Pull the parameters we need from the input dictionaries
		# Units of M_sun
		lens_m200 = self.main_deflector_parameters['M200']
		z_lens = self.main_deflector_parameters['z_lens']
		z_source = self.source_parameters['z_source']
		dz = self.los_parameters['dz']
		# Units of arcsecond
		cone_angle = self.los_parameters['cone_angle']
		# Units of Mpc
		r_max = self.los_parameters['r_max']
		# Units of Mpc
		r_min = self.los_parameters['r_min']
		# Units of M_sun
		m_min = self.los_parameters['m_min']
		# Units of M_sun
		m_max = self.los_parameters['m_max']
		delta_los = max(0, self.los_parameters['delta_los'])
		# Get the parameters of the power law fit to the Sheth Tormen mass
		# function
		pl_slope, pl_norm = self.power_law_dn_dm(z+dz/2,m_min,m_max)

		# Scale the norm by the total volume and the two point correlation.
		dV = self.volume_element(z,z_lens,z_source,dz,cone_angle)
		halo_boost = self.two_halo_boost(z,z_lens,dz,lens_m200,r_max,r_min)
		pl_norm *= dV * halo_boost * delta_los

		# Draw from our power law and return the masses.
		masses = power_law.power_law_draw(m_min,m_max,pl_slope,pl_norm)
		return masses

	def sample_los_pos(self,z,n_los):
		"""Draws the positions for the line of sight substructure at the given
		redshift.

		Args:
			z (float): The redshift to place the los halos at.
			n_los (int): The number of los halos to draw position for

		Returns:
			(np.array): A n_los x 2 array giving the x,y position of the
			line of sight structure in units of kpc.
		"""
		# Pull the parameters we need from the input dictionaries
		# Units of M_sun
		z_lens = self.main_deflector_parameters['z_lens']
		z_source = self.source_parameters['z_source']
		dz = self.los_parameters['dz']
		# Units of arcsecond
		cone_angle = self.los_parameters['cone_angle']

		r_los = self.cone_angle_to_radius(z+dz/2,z_lens,z_source,cone_angle)
		# Draw the radii of the los halos.
		r_draws = r_los*np.sqrt(np.random.rand(n_los))
		theta = 2*np.pi*np.random.rand(n_los)

		# Create an array for the coordinates
		cart_pos = np.zeros((n_los,2))

		cart_pos[:,0] = r_draws * np.cos(theta)
		cart_pos[:,1] = r_draws * np.sin(theta)

		return cart_pos

	def mass_concentration(self,z,m_200,scatter_mult=1.0):
		"""Returns the concentration of halos at a certain mass given the
		parameterization of DG_19.

		Args:
			z (float): The redshift of the nfw halos
			m_200 (np.array): array of M_200 of the nfw halo units of M_sun
			scatter_mult (float): an additional scaling to the scatter. Likely
				only useful for los rendering to force scatter to 0.

		Returns:
			(np.array): The concentration for each halo.
		"""
		return dg19_utils.mass_concentration(
			parameter_dict=self.los_parameters,
			cosmo=self.cosmo,
			z=z,
			m_200=m_200,
			scatter_mult=scatter_mult)

	def convert_to_lenstronomy(self,z,z_masses,z_cart_pos):
		"""Converts the subhalo masses and position to truncated NFW profiles
		for lenstronomy

		Args:
			z (float): The redshift for each of the halos
			z_masses (np.array): The masses of each of the halos that
				were drawn
			z_cart_pos (np.array): A n_los x 2D array of the position of the
				halos that were drawn
		Returns:
			([string,...],[dict,...]): A tuple containing the list of models
			and the list of kwargs for the truncated NFWs.
		"""
		z_source = self.source_parameters['z_source']
		# First, draw a concentration for all our LOS structure from our mass
		# concentration relation
		concentration = self.mass_concentration(z,z_masses)

		# Now convert our mass and concentration into the lenstronomy
		# parameters
		z_r_200 = nfw_functions.r_200_from_m(z_masses,z,self.cosmo)
		z_r_scale = z_r_200/concentration
		z_rho_nfw = nfw_functions.rho_nfw_from_m_c(z_masses,concentration,
			self.cosmo,r_scale=z_r_scale)

		# Convert to lenstronomy units
		z_r_scale_ang, alpha_Rs = nfw_functions.convert_to_lenstronomy_NFW(
			z_r_scale,z,z_rho_nfw,z_source,self.cosmo)
		kpc_per_arcsecond = cosmology_utils.kpc_per_arcsecond(z,self.cosmo)
		cart_pos_ang = z_cart_pos / np.expand_dims(kpc_per_arcsecond,-1)

		# Populate the parameters for each lens
		model_list = []
		kwargs_list = []

		for i in range(len(z_masses)):
			model_list.append('NFW')
			kwargs_list.append({'alpha_Rs':alpha_Rs[i], 'Rs':z_r_scale_ang[i],
				'center_x':cart_pos_ang[i,0],'center_y':cart_pos_ang[i,1]})

		return (model_list,kwargs_list)

	def draw_los(self):
		"""Draws masses, concentrations,and positions for the los substructure
		of a main lens halo.

		Returns:
			(tuple): A tuple of three lists: the first is the profile type for
			each los halo returned, the second is the lenstronomy kwargs
			for that halo, and the third is a list of redshift values for
			each profile.
		Notes:
			The returned lens model list includes terms to correct for
			the average deflection angle introduced from the los halos.
		"""
		# Distribute line of sight substructure according to
		# https://arxiv.org/pdf/1909.02573.pdf. This also includes a
		# correction for the average deflection angle introduced by
		# the addition of the substructure.
		los_model_list = []
		los_kwargs_list = []
		los_z_list = []

		# Pull the paramters we need
		z_min = self.los_parameters['z_min']
		z_source = self.source_parameters['z_source']
		dz = self.los_parameters['dz']

		# Add halos from the starting reshift to the source redshift.
		# Note most of the calculations are done at z + dz/2, so you
		# want to stop at z_source-dz.
		z_range = np.arange(z_min,z_source-dz,dz)
		# Round the z_range to improve caching hits.
		z_range = list(np.round(z_range,2))

		# Iterate through each z and add the halos.
		for z in z_range:
			# Draw the masses and positions at this redshift from our
			# model
			z_masses = self.draw_nfw_masses(z)
			# Don't add anything to the model if no masses were drawn
			if z_masses.size == 0:
				continue
			z_cart_pos = self.sample_los_pos(z,len(z_masses))
			# Convert the mass and positions to lenstronomy models
			# and kwargs and append to our lists.
			model_list, kwargs_list = self.convert_to_lenstronomy(
				z,z_masses,z_cart_pos)
			los_model_list += model_list
			los_kwargs_list += kwargs_list

			# TODO - correction for average line of sight

			los_z_list += [z+dz/2]*len(model_list)

		return (los_model_list, los_kwargs_list, los_z_list)

	def calculate_average_alpha(self,num_pix):
		""" Calculates the average deflection maps from the los at each
		redshift specified by the los parameters and returns corresponding
		lenstronomy objects.

		Args:
			num_pix (int): The number of pixels to sample for our
				interpolation maps.

		Returns:
			(tuple): A tuple of three lists: the first is the interpolation
			profile type for each redshift slice and the second is the
			lenstronomy kwargs for each profile, and the third is a list of 
			redshift values for each profile.

		Notes:
			The average los deflection angles of the lenstronomy objects will
			be the negative of the average (since we want to subtract the
			average effect not add it). Pixel scale will be set such that
			at each redshift a box of 5*r_los is captured.
		"""
		# Pull the parameters we need.
		z_min = self.los_parameters['z_min']
		z_source = self.source_parameters['z_source']
		z_lens = self.main_deflector_parameters['z_lens']
		dz = self.los_parameters['dz']
		dz *= self.los_parameters['alpha_dz_factor']
		delta_los = max(0, self.los_parameters['delta_los'])
		cone_angle = self.los_parameters['cone_angle']
		m_min = self.los_parameters['m_min']
		# Units of M_sun
		m_max = self.los_parameters['m_max']
		z_range = np.arange(z_min,z_source-dz,dz)
		# Round the z_range to improve caching hits. Add the dz/2 shift that
		# gets output by draw_los.
		z_range = list(np.round(z_range,2)+dz/2)

		# The lists where we'll store the lenstornomy variables
		interp_model_list = []
		interp_kwargs_list = []
		interp_z_list = []

		for zi, z in enumerate(z_range):
			# First we make the grid on which we'll conduct the interpolation.
			r_los = self.cone_angle_to_radius(z+dz/2,z_lens,z_source,
				cone_angle)
			kpc_per_arcsecond = cosmology_utils.kpc_per_arcsecond(z,self.cosmo)
			r_los = r_los/kpc_per_arcsecond

			# Set the pixel scale to capture a box of dimension 5*r_los.
			pixel_scale = 5*r_los/num_pix
			x_grid, y_grid = util.make_grid(numPix=num_pix,
				deltapix=pixel_scale)
			x_axes, y_axes = util.get_axes(x_grid, y_grid)

			# Then we create the 2d rendering disk we want to convolve our
			# NFW with
			disk_bool = np.zeros(x_grid.shape)
			disk_bool[np.sqrt(x_grid**2+y_grid**2)<r_los] = 1
			disk_bool = util.array2image(disk_bool)

			# Next we calculate the NFW parameters for our NFW of average
			# mass.
			pl_slope, pl_norm = self.power_law_dn_dm(z+dz/2,m_min,m_max)
			m_average = (power_law.power_law_integrate(m_min,m_max,pl_slope+1)/
				power_law.power_law_integrate(m_min,m_max,pl_slope))
			c_average = self.mass_concentration(z,m_average,scatter_mult=0.0)

			# Convert our parameters to the lenstronomy definition
			r_200_avg = nfw_functions.r_200_from_m(m_average,z,self.cosmo)
			r_scale_avg = r_200_avg/c_average
			rho_nfw_avg = nfw_functions.rho_nfw_from_m_c(m_average,c_average,
				self.cosmo,r_scale=r_scale_avg)
			r_scale_ang_avg, alpha_Rs_avg = (
				nfw_functions.convert_to_lenstronomy_NFW(r_scale_avg,z,
				rho_nfw_avg,z_source,self.cosmo))

			# Get our deflection angle and potential for this NFW profile
			ax,ay = NFW().derivatives(x_grid,y_grid,r_scale_ang_avg,
				alpha_Rs_avg)
			a = NFW().function(x_grid,y_grid,r_scale_ang_avg,alpha_Rs_avg)
			ax = util.array2image(ax)
			ay = util.array2image(ay)
			a = util.array2image(a)

			# Convolve our deflection angles and potential with the disk
			ax_conv = fftconvolve(ax,disk_bool,mode='same')
			ay_conv = fftconvolve(ay,disk_bool,mode='same')
			a_conv = fftconvolve(a,disk_bool,mode='same')

			# Finally, we just need to calculate how many of our
			# m_average NFW we expect per pixel. So far our convolution
			# is the deflection angle assuming 1 NFW / pixel.
			# First we calculate the number of m_avg nfw per kpc^3
			m_total = power_law.power_law_integrate(m_min,m_max,pl_slope+1)
			m_total *= pl_norm * delta_los
			n_total = m_total/m_average

			# Now we multiply by the length of our redshift slice to get per
			# kpc^2 and then multiply by kpc_per_arcsecond to get per
			# arcsecond^2
			dz_in_kpc = self.cosmo.comovingDistance(z-dz/2,z+dz/2)/self.cosmo.h
			dz_in_kpc /= (1+z-dz/2)
			# Mpc to kpc
			dz_in_kpc *= 1000
			n_total *= dz_in_kpc
			n_total *= kpc_per_arcsecond**2

			# Final convert from per arcsecond^2 to per pixel
			n_total *= pixel_scale**2

			ax_conv *= n_total
			ay_conv *= n_total
			a_conv *= n_total

			# And now we can return the parameters of our interpol
			# profile
			interp_model_list.append('INTERPOL')
			interp_kwargs_list.append({'grid_interp_x':x_axes,
				'grid_interp_y':y_axes, 'f_x':-ax_conv,
				'f_y':-ay_conv,'f_':-a_conv})
			interp_z_list.append(z)

		return (interp_model_list,interp_kwargs_list,interp_z_list)<|MERGE_RESOLUTION|>--- conflicted
+++ resolved
@@ -11,12 +11,7 @@
 import numpy as np
 from colossus.lss import peaks, bias
 from ..Utils import power_law, cosmology_utils
-<<<<<<< HEAD
 from . import nfw_functions
-=======
-import functools
-from . import nfw_functions, dg19_utils
->>>>>>> d6535b5e
 import lenstronomy.Util.util as util
 from lenstronomy.LensModel.Profiles.nfw import NFW
 from scipy.signal import fftconvolve
